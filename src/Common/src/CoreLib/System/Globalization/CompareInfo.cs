--- conflicted
+++ resolved
@@ -348,15 +348,11 @@
                 return String.CompareOrdinal(string1, string2);
             }
 
-<<<<<<< HEAD
 #if MONO
             return internal_compare_switch(string1, 0, string1.Length, string2, 0, string2.Length, options);
 #else
-            return CompareString(string1.AsReadOnlySpan(), string2.AsReadOnlySpan(), options);
+            return CompareString(string1.AsSpan(), string2.AsSpan(), options);
 #endif
-=======
-            return CompareString(string1.AsSpan(), string2.AsSpan(), options);
->>>>>>> 79b3c40e
         }
 
         // TODO https://github.com/dotnet/coreclr/issues/13827:
@@ -527,29 +523,11 @@
                 return string.CompareOrdinal(span1, span2);
             }
 
-<<<<<<< HEAD
 #if MONO
             return internal_compare_switch(string1, offset1, length1, string2, offset2, length2, options);
 #else
-            return CompareString(
-                string1.AsReadOnlySpan().Slice(offset1, length1),
-                string2.AsReadOnlySpan().Slice(offset2, length2),
-                options);
+            return CompareString(span1, span2, options);
 #endif
-        }
-
-        private static int CompareOrdinal(string string1, int offset1, int length1, string string2, int offset2, int length2)
-        {
-            int result = String.CompareOrdinal(string1, offset1, string2, offset2,
-                                                       (length1 < length2 ? length1 : length2));
-            if ((length1 != length2) && result == 0)
-            {
-                return (length1 > length2 ? 1 : -1);
-            }
-            return (result);
-=======
-            return CompareString(span1, span2, options);
->>>>>>> 79b3c40e
         }
 
         //
