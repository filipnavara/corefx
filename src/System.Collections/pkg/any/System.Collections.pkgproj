﻿<?xml version="1.0" encoding="utf-8"?>
<Project ToolsVersion="14.0" DefaultTargets="Build" xmlns="http://schemas.microsoft.com/developer/msbuild/2003">
  <Import Project="$([MSBuild]::GetDirectoryNameOfFileAbove($(MSBuildThisFileDirectory), dir.props))\dir.props" />
  <PropertyGroup>
    <!-- there is no "jit" rid, so we use any and "aot" will override -->
    <PackageTargetRuntime>any</PackageTargetRuntime>
    <PreventImplementationReference>true</PreventImplementationReference>
  </PropertyGroup>
  <ItemGroup>
    <ProjectReference Include="..\..\src\System.Collections.csproj" />
<<<<<<< HEAD
=======
    <ProjectReference Include="..\..\src\System.Collections.csproj" >
      <TargetGroup>netcoreapp1.2corert</TargetGroup>
    </ProjectReference>

>>>>>>> 34b39833
    <!-- AOT implementation comes from AOT package -->
    <File Include="$(PlaceholderFile)">
      <TargetPath>runtimes/aot/lib/netcore50</TargetPath>
      <TargetFramework>aot</TargetFramework>
    </File>
    <InboxOnTargetFramework Include="MonoAndroid10" />
    <InboxOnTargetFramework Include="MonoTouch10" />
    <InboxOnTargetFramework Include="net45" />
    <InboxOnTargetFramework Include="win8" />
    <InboxOnTargetFramework Include="wp80" />
    <InboxOnTargetFramework Include="wpa81" />
    <InboxOnTargetFramework Include="xamarinios10" />
    <InboxOnTargetFramework Include="xamarinmac20" />
    <InboxOnTargetFramework Include="xamarintvos10" />
    <InboxOnTargetFramework Include="xamarinwatchos10" />
  </ItemGroup>
  <Import Project="$([MSBuild]::GetDirectoryNameOfFileAbove($(MSBuildThisFileDirectory), dir.targets))\dir.targets" />
</Project><|MERGE_RESOLUTION|>--- conflicted
+++ resolved
@@ -8,13 +8,9 @@
   </PropertyGroup>
   <ItemGroup>
     <ProjectReference Include="..\..\src\System.Collections.csproj" />
-<<<<<<< HEAD
-=======
     <ProjectReference Include="..\..\src\System.Collections.csproj" >
       <TargetGroup>netcoreapp1.2corert</TargetGroup>
     </ProjectReference>
-
->>>>>>> 34b39833
     <!-- AOT implementation comes from AOT package -->
     <File Include="$(PlaceholderFile)">
       <TargetPath>runtimes/aot/lib/netcore50</TargetPath>
