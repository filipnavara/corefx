// Licensed to the .NET Foundation under one or more agreements.
// The .NET Foundation licenses this file to you under the MIT license.
// See the LICENSE file in the project root for more information.

using System.Diagnostics;
using System.Diagnostics.CodeAnalysis;
using System.Diagnostics.Contracts;
using System.Runtime.CompilerServices;
using System.Runtime.Serialization;

namespace System.Collections.Generic
{
    /// <summary>
    /// Implementation notes:
    /// This uses an array-based implementation similar to Dictionary<T>, using a buckets array
    /// to map hash values to the Slots array. Items in the Slots array that hash to the same value
    /// are chained together through the "next" indices. 
    /// 
    /// The capacity is always prime; so during resizing, the capacity is chosen as the next prime
    /// greater than double the last capacity. 
    /// 
    /// The underlying data structures are lazily initialized. Because of the observation that, 
    /// in practice, hashtables tend to contain only a few elements, the initial capacity is
    /// set very small (3 elements) unless the ctor with a collection is used.
    /// 
    /// The +/- 1 modifications in methods that add, check for containment, etc allow us to 
    /// distinguish a hash code of 0 from an uninitialized bucket. This saves us from having to 
    /// reset each bucket to -1 when resizing. See Contains, for example.
    /// 
    /// Set methods such as UnionWith, IntersectWith, ExceptWith, and SymmetricExceptWith modify
    /// this set.
    /// 
    /// Some operations can perform faster if we can assume "other" contains unique elements
    /// according to this equality comparer. The only times this is efficient to check is if
    /// other is a hashset. Note that checking that it's a hashset alone doesn't suffice; we
    /// also have to check that the hashset is using the same equality comparer. If other 
    /// has a different equality comparer, it will have unique elements according to its own
    /// equality comparer, but not necessarily according to ours. Therefore, to go these 
    /// optimized routes we check that other is a hashset using the same equality comparer.
    /// 
    /// A HashSet with no elements has the properties of the empty set. (See IsSubset, etc. for 
    /// special empty set checks.)
    /// 
    /// A couple of methods have a special case if other is this (e.g. SymmetricExceptWith). 
    /// If we didn't have these checks, we could be iterating over the set and modifying at
    /// the same time. 
    /// </summary>
    /// <typeparam name="T"></typeparam>
    [DebuggerTypeProxy(typeof(ICollectionDebugView<>))]
    [DebuggerDisplay("Count = {Count}")]
    [SuppressMessage("Microsoft.Naming", "CA1710:IdentifiersShouldHaveCorrectSuffix", Justification = "By design")]
    [Serializable]
<<<<<<< HEAD
#if !MONO
    [System.Runtime.CompilerServices.TypeForwardedFrom("System.Core, Version=4.0.0.0, PublicKeyToken=b77a5c561934e089")]
#endif
=======
    [System.Runtime.CompilerServices.TypeForwardedFrom("System.Core, Version=4.0.0.0, Culture=neutral, PublicKeyToken=b77a5c561934e089")]
>>>>>>> cf4b4245
    public class HashSet<T> : ICollection<T>, ISet<T>, IReadOnlyCollection<T>, ISerializable, IDeserializationCallback
    {
        // store lower 31 bits of hash code
        private const int Lower31BitMask = 0x7FFFFFFF;
        // cutoff point, above which we won't do stackallocs. This corresponds to 100 integers.
        private const int StackAllocThreshold = 100;
        // when constructing a hashset from an existing collection, it may contain duplicates, 
        // so this is used as the max acceptable excess ratio of capacity to count. Note that
        // this is only used on the ctor and not to automatically shrink if the hashset has, e.g,
        // a lot of adds followed by removes. Users must explicitly shrink by calling TrimExcess.
        // This is set to 3 because capacity is acceptable as 2x rounded up to nearest prime.
        private const int ShrinkThreshold = 3;

        // constants for serialization
        private const string CapacityName = "Capacity"; // Do not rename (binary serialization)
        private const string ElementsName = "Elements"; // Do not rename (binary serialization)
        private const string ComparerName = "Comparer"; // Do not rename (binary serialization)
        private const string VersionName = "Version"; // Do not rename (binary serialization)

        private int[] _buckets;
        private Slot[] _slots;
        private int _count;
        private int _lastIndex;
        private int _freeList;
        private IEqualityComparer<T> _comparer;
        private int _version;

        private SerializationInfo _siInfo; // temporary variable needed during deserialization

        #region Constructors

        public HashSet()
            : this(EqualityComparer<T>.Default)
        { }

        public HashSet(IEqualityComparer<T> comparer)
        {
            if (comparer == null)
            {
                comparer = EqualityComparer<T>.Default;
            }

            _comparer = comparer;
            _lastIndex = 0;
            _count = 0;
            _freeList = -1;
            _version = 0;
        }

        public HashSet(int capacity)
            : this(capacity, EqualityComparer<T>.Default)
        { }

        public HashSet(IEnumerable<T> collection)
            : this(collection, EqualityComparer<T>.Default)
        { }

        /// <summary>
        /// Implementation Notes:
        /// Since resizes are relatively expensive (require rehashing), this attempts to minimize 
        /// the need to resize by setting the initial capacity based on size of collection. 
        /// </summary>
        /// <param name="collection"></param>
        /// <param name="comparer"></param>
        public HashSet(IEnumerable<T> collection, IEqualityComparer<T> comparer)
            : this(comparer)
        {
            if (collection == null)
            {
                throw new ArgumentNullException(nameof(collection));
            }
            Contract.EndContractBlock();

            var otherAsHashSet = collection as HashSet<T>;
            if (otherAsHashSet != null && AreEqualityComparersEqual(this, otherAsHashSet))
            {
                CopyFrom(otherAsHashSet);
            }
            else
            {
                // to avoid excess resizes, first set size based on collection's count. Collection
                // may contain duplicates, so call TrimExcess if resulting hashset is larger than
                // threshold
                ICollection<T> coll = collection as ICollection<T>;
                int suggestedCapacity = coll == null ? 0 : coll.Count;
                Initialize(suggestedCapacity);

                UnionWith(collection);

                if (_count > 0 && _slots.Length / _count > ShrinkThreshold)
                {
                    TrimExcess();
                }
            }
        }

        protected HashSet(SerializationInfo info, StreamingContext context)
        {
            // We can't do anything with the keys and values until the entire graph has been 
            // deserialized and we have a reasonable estimate that GetHashCode is not going to 
            // fail.  For the time being, we'll just cache this.  The graph is not valid until 
            // OnDeserialization has been called.
            _siInfo = info;
        }

        // Initializes the HashSet from another HashSet with the same element type and
        // equality comparer.
        private void CopyFrom(HashSet<T> source)
        {
            int count = source._count;
            if (count == 0)
            {
                // As well as short-circuiting on the rest of the work done,
                // this avoids errors from trying to access otherAsHashSet._buckets
                // or otherAsHashSet._slots when they aren't initialized.
                return;
            }

            int capacity = source._buckets.Length;
            int threshold = HashHelpers.ExpandPrime(count + 1);

            if (threshold >= capacity)
            {
                _buckets = (int[])source._buckets.Clone();
                _slots = (Slot[])source._slots.Clone();

                _lastIndex = source._lastIndex;
                _freeList = source._freeList;
            }
            else
            {
                int lastIndex = source._lastIndex;
                Slot[] slots = source._slots;
                Initialize(count);
                int index = 0;
                for (int i = 0; i < lastIndex; ++i)
                {
                    int hashCode = slots[i].hashCode;
                    if (hashCode >= 0)
                    {
                        AddValue(index, hashCode, slots[i].value);
                        ++index;
                    }
                }
                Debug.Assert(index == count);
                _lastIndex = index;
            }
            _count = count;
        }

        public HashSet(int capacity, IEqualityComparer<T> comparer)
            : this(comparer)
        {
            if (capacity < 0)
            {
                throw new ArgumentOutOfRangeException(nameof(capacity));
            }
            Contract.EndContractBlock();

            if (capacity > 0)
            {
                Initialize(capacity);
            }
        }

        #endregion

        #region ICollection<T> methods

        /// <summary>
        /// Add item to this hashset. This is the explicit implementation of the ICollection<T>
        /// interface. The other Add method returns bool indicating whether item was added.
        /// </summary>
        /// <param name="item">item to add</param>
        void ICollection<T>.Add(T item)
        {
            AddIfNotPresent(item);
        }

        /// <summary>
        /// Remove all items from this set. This clears the elements but not the underlying 
        /// buckets and slots array. Follow this call by TrimExcess to release these.
        /// </summary>
        public void Clear()
        {
            if (_lastIndex > 0)
            {
                Debug.Assert(_buckets != null, "_buckets was null but _lastIndex > 0");

                // clear the elements so that the gc can reclaim the references.
                // clear only up to _lastIndex for _slots 
                Array.Clear(_slots, 0, _lastIndex);
                Array.Clear(_buckets, 0, _buckets.Length);
                _lastIndex = 0;
                _count = 0;
                _freeList = -1;
            }
            _version++;
        }

        /// <summary>
        /// Checks if this hashset contains the item
        /// </summary>
        /// <param name="item">item to check for containment</param>
        /// <returns>true if item contained; false if not</returns>
        public bool Contains(T item)
        {
            if (_buckets != null)
            {
                int hashCode = InternalGetHashCode(item);
                // see note at "HashSet" level describing why "- 1" appears in for loop
                for (int i = _buckets[hashCode % _buckets.Length] - 1; i >= 0; i = _slots[i].next)
                {
                    if (_slots[i].hashCode == hashCode && _comparer.Equals(_slots[i].value, item))
                    {
                        return true;
                    }
                }
            }
            // either _buckets is null or wasn't found
            return false;
        }

        /// <summary>
        /// Copy items in this hashset to array, starting at arrayIndex
        /// </summary>
        /// <param name="array">array to add items to</param>
        /// <param name="arrayIndex">index to start at</param>
        public void CopyTo(T[] array, int arrayIndex)
        {
            CopyTo(array, arrayIndex, _count);
        }

        /// <summary>
        /// Remove item from this hashset
        /// </summary>
        /// <param name="item">item to remove</param>
        /// <returns>true if removed; false if not (i.e. if the item wasn't in the HashSet)</returns>
        public bool Remove(T item)
        {
            if (_buckets != null)
            {
                int hashCode = InternalGetHashCode(item);
                int bucket = hashCode % _buckets.Length;
                int last = -1;
                for (int i = _buckets[bucket] - 1; i >= 0; last = i, i = _slots[i].next)
                {
                    if (_slots[i].hashCode == hashCode && _comparer.Equals(_slots[i].value, item))
                    {
                        if (last < 0)
                        {
                            // first iteration; update buckets
                            _buckets[bucket] = _slots[i].next + 1;
                        }
                        else
                        {
                            // subsequent iterations; update 'next' pointers
                            _slots[last].next = _slots[i].next;
                        }
                        _slots[i].hashCode = -1;
                        if (RuntimeHelpers.IsReferenceOrContainsReferences<T>())
                        {
                            _slots[i].value = default(T);
                        }
                        _slots[i].next = _freeList;

                        _count--;
                        _version++;
                        if (_count == 0)
                        {
                            _lastIndex = 0;
                            _freeList = -1;
                        }
                        else
                        {
                            _freeList = i;
                        }
                        return true;
                    }
                }
            }
            // either _buckets is null or wasn't found
            return false;
        }

        /// <summary>
        /// Number of elements in this hashset
        /// </summary>
        public int Count
        {
            get { return _count; }
        }

        /// <summary>
        /// Whether this is readonly
        /// </summary>
        bool ICollection<T>.IsReadOnly
        {
            get { return false; }
        }

        #endregion

        #region IEnumerable methods

        public Enumerator GetEnumerator()
        {
            return new Enumerator(this);
        }

        IEnumerator<T> IEnumerable<T>.GetEnumerator()
        {
            return new Enumerator(this);
        }

        IEnumerator IEnumerable.GetEnumerator()
        {
            return new Enumerator(this);
        }

        #endregion

        #region ISerializable methods

        public virtual void GetObjectData(SerializationInfo info, StreamingContext context)
        {
            if (info == null)
            {
                throw new ArgumentNullException(nameof(info));
            }

            info.AddValue(VersionName, _version); // need to serialize version to avoid problems with serializing while enumerating
            info.AddValue(ComparerName, _comparer, typeof(IComparer<T>));
            info.AddValue(CapacityName, _buckets == null ? 0 : _buckets.Length);

            if (_buckets != null)
            {
                T[] array = new T[_count];
                CopyTo(array);
                info.AddValue(ElementsName, array, typeof(T[]));
            }
        }

        #endregion

        #region IDeserializationCallback methods

        public virtual void OnDeserialization(Object sender)
        {
            if (_siInfo == null)
            {
                // It might be necessary to call OnDeserialization from a container if the 
                // container object also implements OnDeserialization. We can return immediately
                // if this function is called twice. Note we set _siInfo to null at the end of this method.
                return;
            }

            int capacity = _siInfo.GetInt32(CapacityName);
            _comparer = (IEqualityComparer<T>)_siInfo.GetValue(ComparerName, typeof(IEqualityComparer<T>));
            _freeList = -1;

            if (capacity != 0)
            {
                _buckets = new int[capacity];
                _slots = new Slot[capacity];

                T[] array = (T[])_siInfo.GetValue(ElementsName, typeof(T[]));

                if (array == null)
                {
                    throw new SerializationException(SR.Serialization_MissingKeys);
                }

                // there are no resizes here because we already set capacity above
                for (int i = 0; i < array.Length; i++)
                {
                    AddIfNotPresent(array[i]);
                }
            }
            else
            {
                _buckets = null;
            }

            _version = _siInfo.GetInt32(VersionName);
            _siInfo = null;
        }

        #endregion

        #region HashSet methods

        /// <summary>
        /// Add item to this HashSet. Returns bool indicating whether item was added (won't be 
        /// added if already present)
        /// </summary>
        /// <param name="item"></param>
        /// <returns>true if added, false if already present</returns>
        public bool Add(T item)
        {
            return AddIfNotPresent(item);
        }

        /// <summary>
        /// Searches the set for a given value and returns the equal value it finds, if any.
        /// </summary>
        /// <param name="equalValue">The value to search for.</param>
        /// <param name="actualValue">The value from the set that the search found, or the original value if the search yielded no match.</param>
        /// <returns>A value indicating whether the search was successful.</returns>
        /// <remarks>
        /// This can be useful when you want to reuse a previously stored reference instead of 
        /// a newly constructed one (so that more sharing of references can occur) or to look up
        /// a value that has more complete data than the value you currently have, although their
        /// comparer functions indicate they are equal.
        /// </remarks>
        public bool TryGetValue(T equalValue, out T actualValue)
        {
            if (_buckets != null)
            {
                int i = InternalIndexOf(equalValue);
                if (i >= 0)
                {
                    actualValue = _slots[i].value;
                    return true;
                }
            }
            actualValue = default(T);
            return false;
        }

        /// <summary>
        /// Take the union of this HashSet with other. Modifies this set.
        /// 
        /// Implementation note: GetSuggestedCapacity (to increase capacity in advance avoiding 
        /// multiple resizes ended up not being useful in practice; quickly gets to the 
        /// point where it's a wasteful check.
        /// </summary>
        /// <param name="other">enumerable with items to add</param>
        public void UnionWith(IEnumerable<T> other)
        {
            if (other == null)
            {
                throw new ArgumentNullException(nameof(other));
            }
            Contract.EndContractBlock();

            foreach (T item in other)
            {
                AddIfNotPresent(item);
            }
        }

        /// <summary>
        /// Takes the intersection of this set with other. Modifies this set.
        /// 
        /// Implementation Notes: 
        /// We get better perf if other is a hashset using same equality comparer, because we 
        /// get constant contains check in other. Resulting cost is O(n1) to iterate over this.
        /// 
        /// If we can't go above route, iterate over the other and mark intersection by checking
        /// contains in this. Then loop over and delete any unmarked elements. Total cost is n2+n1. 
        /// 
        /// Attempts to return early based on counts alone, using the property that the 
        /// intersection of anything with the empty set is the empty set.
        /// </summary>
        /// <param name="other">enumerable with items to add </param>
        public void IntersectWith(IEnumerable<T> other)
        {
            if (other == null)
            {
                throw new ArgumentNullException(nameof(other));
            }
            Contract.EndContractBlock();

            // intersection of anything with empty set is empty set, so return if count is 0
            if (_count == 0)
            {
                return;
            }

            // set intersecting with itself is the same set
            if (other == this)
            {
                return;
            }

            // if other is empty, intersection is empty set; remove all elements and we're done
            // can only figure this out if implements ICollection<T>. (IEnumerable<T> has no count)
            ICollection<T> otherAsCollection = other as ICollection<T>;
            if (otherAsCollection != null)
            {
                if (otherAsCollection.Count == 0)
                {
                    Clear();
                    return;
                }

                HashSet<T> otherAsSet = other as HashSet<T>;
                // faster if other is a hashset using same equality comparer; so check 
                // that other is a hashset using the same equality comparer.
                if (otherAsSet != null && AreEqualityComparersEqual(this, otherAsSet))
                {
                    IntersectWithHashSetWithSameEC(otherAsSet);
                    return;
                }
            }

            IntersectWithEnumerable(other);
        }

        /// <summary>
        /// Remove items in other from this set. Modifies this set.
        /// </summary>
        /// <param name="other">enumerable with items to remove</param>
        public void ExceptWith(IEnumerable<T> other)
        {
            if (other == null)
            {
                throw new ArgumentNullException(nameof(other));
            }
            Contract.EndContractBlock();

            // this is already the empty set; return
            if (_count == 0)
            {
                return;
            }

            // special case if other is this; a set minus itself is the empty set
            if (other == this)
            {
                Clear();
                return;
            }

            // remove every element in other from this
            foreach (T element in other)
            {
                Remove(element);
            }
        }

        /// <summary>
        /// Takes symmetric difference (XOR) with other and this set. Modifies this set.
        /// </summary>
        /// <param name="other">enumerable with items to XOR</param>
        public void SymmetricExceptWith(IEnumerable<T> other)
        {
            if (other == null)
            {
                throw new ArgumentNullException(nameof(other));
            }
            Contract.EndContractBlock();

            // if set is empty, then symmetric difference is other
            if (_count == 0)
            {
                UnionWith(other);
                return;
            }

            // special case this; the symmetric difference of a set with itself is the empty set
            if (other == this)
            {
                Clear();
                return;
            }

            HashSet<T> otherAsSet = other as HashSet<T>;
            // If other is a HashSet, it has unique elements according to its equality comparer,
            // but if they're using different equality comparers, then assumption of uniqueness
            // will fail. So first check if other is a hashset using the same equality comparer;
            // symmetric except is a lot faster and avoids bit array allocations if we can assume
            // uniqueness
            if (otherAsSet != null && AreEqualityComparersEqual(this, otherAsSet))
            {
                SymmetricExceptWithUniqueHashSet(otherAsSet);
            }
            else
            {
                SymmetricExceptWithEnumerable(other);
            }
        }

        /// <summary>
        /// Checks if this is a subset of other.
        /// 
        /// Implementation Notes:
        /// The following properties are used up-front to avoid element-wise checks:
        /// 1. If this is the empty set, then it's a subset of anything, including the empty set
        /// 2. If other has unique elements according to this equality comparer, and this has more
        /// elements than other, then it can't be a subset.
        /// 
        /// Furthermore, if other is a hashset using the same equality comparer, we can use a 
        /// faster element-wise check.
        /// </summary>
        /// <param name="other"></param>
        /// <returns>true if this is a subset of other; false if not</returns>
        public bool IsSubsetOf(IEnumerable<T> other)
        {
            if (other == null)
            {
                throw new ArgumentNullException(nameof(other));
            }
            Contract.EndContractBlock();

            // The empty set is a subset of any set
            if (_count == 0)
            {
                return true;
            }

            // Set is always a subset of itself
            if (other == this)
            {
                return true;
            }

            HashSet<T> otherAsSet = other as HashSet<T>;
            // faster if other has unique elements according to this equality comparer; so check 
            // that other is a hashset using the same equality comparer.
            if (otherAsSet != null && AreEqualityComparersEqual(this, otherAsSet))
            {
                // if this has more elements then it can't be a subset
                if (_count > otherAsSet.Count)
                {
                    return false;
                }

                // already checked that we're using same equality comparer. simply check that 
                // each element in this is contained in other.
                return IsSubsetOfHashSetWithSameEC(otherAsSet);
            }
            else
            {
                ElementCount result = CheckUniqueAndUnfoundElements(other, false);
                return (result.uniqueCount == _count && result.unfoundCount >= 0);
            }
        }

        /// <summary>
        /// Checks if this is a proper subset of other (i.e. strictly contained in)
        /// 
        /// Implementation Notes:
        /// The following properties are used up-front to avoid element-wise checks:
        /// 1. If this is the empty set, then it's a proper subset of a set that contains at least
        /// one element, but it's not a proper subset of the empty set.
        /// 2. If other has unique elements according to this equality comparer, and this has >=
        /// the number of elements in other, then this can't be a proper subset.
        /// 
        /// Furthermore, if other is a hashset using the same equality comparer, we can use a 
        /// faster element-wise check.
        /// </summary>
        /// <param name="other"></param>
        /// <returns>true if this is a proper subset of other; false if not</returns>
        public bool IsProperSubsetOf(IEnumerable<T> other)
        {
            if (other == null)
            {
                throw new ArgumentNullException(nameof(other));
            }
            Contract.EndContractBlock();

            // no set is a proper subset of itself.
            if (other == this)
            {
                return false;
            }

            ICollection<T> otherAsCollection = other as ICollection<T>;
            if (otherAsCollection != null)
            {
                // no set is a proper subset of an empty set
                if (otherAsCollection.Count == 0)
                {
                    return false;
                }

                // the empty set is a proper subset of anything but the empty set
                if (_count == 0)
                {
                    return otherAsCollection.Count > 0;
                }
                HashSet<T> otherAsSet = other as HashSet<T>;
                // faster if other is a hashset (and we're using same equality comparer)
                if (otherAsSet != null && AreEqualityComparersEqual(this, otherAsSet))
                {
                    if (_count >= otherAsSet.Count)
                    {
                        return false;
                    }
                    // this has strictly less than number of items in other, so the following
                    // check suffices for proper subset.
                    return IsSubsetOfHashSetWithSameEC(otherAsSet);
                }
            }

            ElementCount result = CheckUniqueAndUnfoundElements(other, false);
            return (result.uniqueCount == _count && result.unfoundCount > 0);
        }

        /// <summary>
        /// Checks if this is a superset of other
        /// 
        /// Implementation Notes:
        /// The following properties are used up-front to avoid element-wise checks:
        /// 1. If other has no elements (it's the empty set), then this is a superset, even if this
        /// is also the empty set.
        /// 2. If other has unique elements according to this equality comparer, and this has less 
        /// than the number of elements in other, then this can't be a superset
        /// 
        /// </summary>
        /// <param name="other"></param>
        /// <returns>true if this is a superset of other; false if not</returns>
        public bool IsSupersetOf(IEnumerable<T> other)
        {
            if (other == null)
            {
                throw new ArgumentNullException(nameof(other));
            }
            Contract.EndContractBlock();

            // a set is always a superset of itself
            if (other == this)
            {
                return true;
            }

            // try to fall out early based on counts
            ICollection<T> otherAsCollection = other as ICollection<T>;
            if (otherAsCollection != null)
            {
                // if other is the empty set then this is a superset
                if (otherAsCollection.Count == 0)
                {
                    return true;
                }
                HashSet<T> otherAsSet = other as HashSet<T>;
                // try to compare based on counts alone if other is a hashset with
                // same equality comparer
                if (otherAsSet != null && AreEqualityComparersEqual(this, otherAsSet))
                {
                    if (otherAsSet.Count > _count)
                    {
                        return false;
                    }
                }
            }

            return ContainsAllElements(other);
        }

        /// <summary>
        /// Checks if this is a proper superset of other (i.e. other strictly contained in this)
        /// 
        /// Implementation Notes: 
        /// This is slightly more complicated than above because we have to keep track if there
        /// was at least one element not contained in other.
        /// 
        /// The following properties are used up-front to avoid element-wise checks:
        /// 1. If this is the empty set, then it can't be a proper superset of any set, even if 
        /// other is the empty set.
        /// 2. If other is an empty set and this contains at least 1 element, then this is a proper
        /// superset.
        /// 3. If other has unique elements according to this equality comparer, and other's count
        /// is greater than or equal to this count, then this can't be a proper superset
        /// 
        /// Furthermore, if other has unique elements according to this equality comparer, we can
        /// use a faster element-wise check.
        /// </summary>
        /// <param name="other"></param>
        /// <returns>true if this is a proper superset of other; false if not</returns>
        public bool IsProperSupersetOf(IEnumerable<T> other)
        {
            if (other == null)
            {
                throw new ArgumentNullException(nameof(other));
            }
            Contract.EndContractBlock();

            // the empty set isn't a proper superset of any set.
            if (_count == 0)
            {
                return false;
            }

            // a set is never a strict superset of itself
            if (other == this)
            {
                return false;
            }

            ICollection<T> otherAsCollection = other as ICollection<T>;
            if (otherAsCollection != null)
            {
                // if other is the empty set then this is a superset
                if (otherAsCollection.Count == 0)
                {
                    // note that this has at least one element, based on above check
                    return true;
                }
                HashSet<T> otherAsSet = other as HashSet<T>;
                // faster if other is a hashset with the same equality comparer
                if (otherAsSet != null && AreEqualityComparersEqual(this, otherAsSet))
                {
                    if (otherAsSet.Count >= _count)
                    {
                        return false;
                    }
                    // now perform element check
                    return ContainsAllElements(otherAsSet);
                }
            }
            // couldn't fall out in the above cases; do it the long way
            ElementCount result = CheckUniqueAndUnfoundElements(other, true);
            return (result.uniqueCount < _count && result.unfoundCount == 0);
        }

        /// <summary>
        /// Checks if this set overlaps other (i.e. they share at least one item)
        /// </summary>
        /// <param name="other"></param>
        /// <returns>true if these have at least one common element; false if disjoint</returns>
        public bool Overlaps(IEnumerable<T> other)
        {
            if (other == null)
            {
                throw new ArgumentNullException(nameof(other));
            }
            Contract.EndContractBlock();

            if (_count == 0)
            {
                return false;
            }

            // set overlaps itself
            if (other == this)
            {
                return true;
            }

            foreach (T element in other)
            {
                if (Contains(element))
                {
                    return true;
                }
            }
            return false;
        }

        /// <summary>
        /// Checks if this and other contain the same elements. This is set equality: 
        /// duplicates and order are ignored
        /// </summary>
        /// <param name="other"></param>
        /// <returns></returns>
        public bool SetEquals(IEnumerable<T> other)
        {
            if (other == null)
            {
                throw new ArgumentNullException(nameof(other));
            }
            Contract.EndContractBlock();

            // a set is equal to itself
            if (other == this)
            {
                return true;
            }

            HashSet<T> otherAsSet = other as HashSet<T>;
            // faster if other is a hashset and we're using same equality comparer
            if (otherAsSet != null && AreEqualityComparersEqual(this, otherAsSet))
            {
                // attempt to return early: since both contain unique elements, if they have 
                // different counts, then they can't be equal
                if (_count != otherAsSet.Count)
                {
                    return false;
                }

                // already confirmed that the sets have the same number of distinct elements, so if
                // one is a superset of the other then they must be equal
                return ContainsAllElements(otherAsSet);
            }
            else
            {
                ICollection<T> otherAsCollection = other as ICollection<T>;
                if (otherAsCollection != null)
                {
                    // if this count is 0 but other contains at least one element, they can't be equal
                    if (_count == 0 && otherAsCollection.Count > 0)
                    {
                        return false;
                    }
                }
                ElementCount result = CheckUniqueAndUnfoundElements(other, true);
                return (result.uniqueCount == _count && result.unfoundCount == 0);
            }
        }

        public void CopyTo(T[] array)
        {
            CopyTo(array, 0, _count);
        }

        public void CopyTo(T[] array, int arrayIndex, int count)
        {
            if (array == null)
            {
                throw new ArgumentNullException(nameof(array));
            }
            Contract.EndContractBlock();

            // check array index valid index into array
            if (arrayIndex < 0)
            {
                throw new ArgumentOutOfRangeException(nameof(arrayIndex), arrayIndex, SR.ArgumentOutOfRange_NeedNonNegNum);
            }

            // also throw if count less than 0
            if (count < 0)
            {
                throw new ArgumentOutOfRangeException(nameof(count), count, SR.ArgumentOutOfRange_NeedNonNegNum);
            }

            // will array, starting at arrayIndex, be able to hold elements? Note: not
            // checking arrayIndex >= array.Length (consistency with list of allowing
            // count of 0; subsequent check takes care of the rest)
            if (arrayIndex > array.Length || count > array.Length - arrayIndex)
            {
                throw new ArgumentException(SR.Arg_ArrayPlusOffTooSmall);
            }

            int numCopied = 0;
            for (int i = 0; i < _lastIndex && numCopied < count; i++)
            {
                if (_slots[i].hashCode >= 0)
                {
                    array[arrayIndex + numCopied] = _slots[i].value;
                    numCopied++;
                }
            }
        }

        /// <summary>
        /// Remove elements that match specified predicate. Returns the number of elements removed
        /// </summary>
        /// <param name="match"></param>
        /// <returns></returns>
        public int RemoveWhere(Predicate<T> match)
        {
            if (match == null)
            {
                throw new ArgumentNullException(nameof(match));
            }
            Contract.EndContractBlock();

            int numRemoved = 0;
            for (int i = 0; i < _lastIndex; i++)
            {
                if (_slots[i].hashCode >= 0)
                {
                    // cache value in case delegate removes it
                    T value = _slots[i].value;
                    if (match(value))
                    {
                        // check again that remove actually removed it
                        if (Remove(value))
                        {
                            numRemoved++;
                        }
                    }
                }
            }
            return numRemoved;
        }

        /// <summary>
        /// Gets the IEqualityComparer that is used to determine equality of keys for 
        /// the HashSet.
        /// </summary>
        public IEqualityComparer<T> Comparer
        {
            get
            {
                return _comparer;
            }
        }

        /// <summary>
        /// Sets the capacity of this list to the size of the list (rounded up to nearest prime),
        /// unless count is 0, in which case we release references.
        /// 
        /// This method can be used to minimize a list's memory overhead once it is known that no
        /// new elements will be added to the list. To completely clear a list and release all 
        /// memory referenced by the list, execute the following statements:
        /// 
        /// list.Clear();
        /// list.TrimExcess(); 
        /// </summary>
        public void TrimExcess()
        {
            Debug.Assert(_count >= 0, "_count is negative");

            if (_count == 0)
            {
                // if count is zero, clear references
                _buckets = null;
                _slots = null;
                _version++;
            }
            else
            {
                Debug.Assert(_buckets != null, "_buckets was null but _count > 0");

                // similar to IncreaseCapacity but moves down elements in case add/remove/etc
                // caused fragmentation
                int newSize = HashHelpers.GetPrime(_count);
                Slot[] newSlots = new Slot[newSize];
                int[] newBuckets = new int[newSize];

                // move down slots and rehash at the same time. newIndex keeps track of current 
                // position in newSlots array
                int newIndex = 0;
                for (int i = 0; i < _lastIndex; i++)
                {
                    if (_slots[i].hashCode >= 0)
                    {
                        newSlots[newIndex] = _slots[i];

                        // rehash
                        int bucket = newSlots[newIndex].hashCode % newSize;
                        newSlots[newIndex].next = newBuckets[bucket] - 1;
                        newBuckets[bucket] = newIndex + 1;

                        newIndex++;
                    }
                }

                Debug.Assert(newSlots.Length <= _slots.Length, "capacity increased after TrimExcess");

                _lastIndex = newIndex;
                _slots = newSlots;
                _buckets = newBuckets;
                _freeList = -1;
            }
        }

        #endregion

        #region Helper methods

        /// <summary>
        /// Used for deep equality of HashSet testing
        /// </summary>
        /// <returns></returns>
        public static IEqualityComparer<HashSet<T>> CreateSetComparer()
        {
            return new HashSetEqualityComparer<T>();
        }

        /// <summary>
        /// Initializes buckets and slots arrays. Uses suggested capacity by finding next prime
        /// greater than or equal to capacity.
        /// </summary>
        /// <param name="capacity"></param>
        private void Initialize(int capacity)
        {
            Debug.Assert(_buckets == null, "Initialize was called but _buckets was non-null");

            int size = HashHelpers.GetPrime(capacity);

            _buckets = new int[size];
            _slots = new Slot[size];
        }

        /// <summary>
        /// Expand to new capacity. New capacity is next prime greater than or equal to suggested 
        /// size. This is called when the underlying array is filled. This performs no 
        /// defragmentation, allowing faster execution; note that this is reasonable since 
        /// AddIfNotPresent attempts to insert new elements in re-opened spots.
        /// </summary>
        /// <param name="sizeSuggestion"></param>
        private void IncreaseCapacity()
        {
            Debug.Assert(_buckets != null, "IncreaseCapacity called on a set with no elements");

            int newSize = HashHelpers.ExpandPrime(_count);
            if (newSize <= _count)
            {
                throw new ArgumentException(SR.Arg_HSCapacityOverflow);
            }

            // Able to increase capacity; copy elements to larger array and rehash
            SetCapacity(newSize, false);
        }

        /// <summary>
        /// Set the underlying buckets array to size newSize and rehash.  Note that newSize
        /// *must* be a prime.  It is very likely that you want to call IncreaseCapacity()
        /// instead of this method.
        /// </summary>
        private void SetCapacity(int newSize, bool forceNewHashCodes)
        {
            Debug.Assert(_buckets != null, "SetCapacity called on a set with no elements");

            Slot[] newSlots = new Slot[newSize];
            if (_slots != null)
            {
                Array.Copy(_slots, 0, newSlots, 0, _lastIndex);
            }

#if FEATURE_RANDOMIZED_STRING_HASHING
            if (forceNewHashCodes)
            {
                for (int i = 0; i < _lastIndex; i++)
                {
                    if (newSlots[i].hashCode != -1)
                    {
                        newSlots[i].hashCode = InternalGetHashCode(newSlots[i].value);
                    }
                }
            }
#else
            Debug.Assert(!forceNewHashCodes);
#endif

            int[] newBuckets = new int[newSize];
            for (int i = 0; i < _lastIndex; i++)
            {
                int bucket = newSlots[i].hashCode % newSize;
                newSlots[i].next = newBuckets[bucket] - 1;
                newBuckets[bucket] = i + 1;
            }
            _slots = newSlots;
            _buckets = newBuckets;
        }

        /// <summary>
        /// Adds value to HashSet if not contained already
        /// Returns true if added and false if already present
        /// </summary>
        /// <param name="value">value to find</param>
        /// <returns></returns>
        private bool AddIfNotPresent(T value)
        {
            if (_buckets == null)
            {
                Initialize(0);
            }

            int hashCode = InternalGetHashCode(value);
            int bucket = hashCode % _buckets.Length;
#if FEATURE_RANDOMIZED_STRING_HASHING
            int collisionCount = 0;
#endif
            for (int i = _buckets[bucket] - 1; i >= 0; i = _slots[i].next)
            {
                if (_slots[i].hashCode == hashCode && _comparer.Equals(_slots[i].value, value))
                {
                    return false;
                }
#if FEATURE_RANDOMIZED_STRING_HASHING
                collisionCount++;
#endif
            }

            int index;
            if (_freeList >= 0)
            {
                index = _freeList;
                _freeList = _slots[index].next;
            }
            else
            {
                if (_lastIndex == _slots.Length)
                {
                    IncreaseCapacity();
                    // this will change during resize
                    bucket = hashCode % _buckets.Length;
                }
                index = _lastIndex;
                _lastIndex++;
            }
            _slots[index].hashCode = hashCode;
            _slots[index].value = value;
            _slots[index].next = _buckets[bucket] - 1;
            _buckets[bucket] = index + 1;
            _count++;
            _version++;

#if FEATURE_RANDOMIZED_STRING_HASHING
            if (collisionCount > HashHelpers.HashCollisionThreshold && HashHelpers.IsWellKnownEqualityComparer(_comparer))
            {
                _comparer = (IEqualityComparer<T>)HashHelpers.GetRandomizedEqualityComparer(_comparer);
                SetCapacity(_buckets.Length, true);
            }
#endif // FEATURE_RANDOMIZED_STRING_HASHING

            return true;
        }

        // Add value at known index with known hash code. Used only
        // when constructing from another HashSet.
        private void AddValue(int index, int hashCode, T value)
        {
            int bucket = hashCode % _buckets.Length;

#if DEBUG
            Debug.Assert(InternalGetHashCode(value) == hashCode);
            for (int i = _buckets[bucket] - 1; i >= 0; i = _slots[i].next)
            {
                Debug.Assert(!_comparer.Equals(_slots[i].value, value));
            }
#endif

            Debug.Assert(_freeList == -1);
            _slots[index].hashCode = hashCode;
            _slots[index].value = value;
            _slots[index].next = _buckets[bucket] - 1;
            _buckets[bucket] = index + 1;
        }

        /// <summary>
        /// Checks if this contains of other's elements. Iterates over other's elements and 
        /// returns false as soon as it finds an element in other that's not in this.
        /// Used by SupersetOf, ProperSupersetOf, and SetEquals.
        /// </summary>
        /// <param name="other"></param>
        /// <returns></returns>
        private bool ContainsAllElements(IEnumerable<T> other)
        {
            foreach (T element in other)
            {
                if (!Contains(element))
                {
                    return false;
                }
            }
            return true;
        }

        /// <summary>
        /// Implementation Notes:
        /// If other is a hashset and is using same equality comparer, then checking subset is 
        /// faster. Simply check that each element in this is in other.
        /// 
        /// Note: if other doesn't use same equality comparer, then Contains check is invalid,
        /// which is why callers must take are of this.
        /// 
        /// If callers are concerned about whether this is a proper subset, they take care of that.
        ///
        /// </summary>
        /// <param name="other"></param>
        /// <returns></returns>
        private bool IsSubsetOfHashSetWithSameEC(HashSet<T> other)
        {
            foreach (T item in this)
            {
                if (!other.Contains(item))
                {
                    return false;
                }
            }
            return true;
        }

        /// <summary>
        /// If other is a hashset that uses same equality comparer, intersect is much faster 
        /// because we can use other's Contains
        /// </summary>
        /// <param name="other"></param>
        private void IntersectWithHashSetWithSameEC(HashSet<T> other)
        {
            for (int i = 0; i < _lastIndex; i++)
            {
                if (_slots[i].hashCode >= 0)
                {
                    T item = _slots[i].value;
                    if (!other.Contains(item))
                    {
                        Remove(item);
                    }
                }
            }
        }

        /// <summary>
        /// Iterate over other. If contained in this, mark an element in bit array corresponding to
        /// its position in _slots. If anything is unmarked (in bit array), remove it.
        /// 
        /// This attempts to allocate on the stack, if below StackAllocThreshold.
        /// </summary>
        /// <param name="other"></param>
        private unsafe void IntersectWithEnumerable(IEnumerable<T> other)
        {
            Debug.Assert(_buckets != null, "_buckets shouldn't be null; callers should check first");

            // keep track of current last index; don't want to move past the end of our bit array
            // (could happen if another thread is modifying the collection)
            int originalLastIndex = _lastIndex;
            int intArrayLength = BitHelper.ToIntArrayLength(originalLastIndex);

            BitHelper bitHelper;
            if (intArrayLength <= StackAllocThreshold)
            {
                int* bitArrayPtr = stackalloc int[intArrayLength];
                bitHelper = new BitHelper(bitArrayPtr, intArrayLength);
            }
            else
            {
                int[] bitArray = new int[intArrayLength];
                bitHelper = new BitHelper(bitArray, intArrayLength);
            }

            // mark if contains: find index of in slots array and mark corresponding element in bit array
            foreach (T item in other)
            {
                int index = InternalIndexOf(item);
                if (index >= 0)
                {
                    bitHelper.MarkBit(index);
                }
            }

            // if anything unmarked, remove it. Perf can be optimized here if BitHelper had a 
            // FindFirstUnmarked method.
            for (int i = 0; i < originalLastIndex; i++)
            {
                if (_slots[i].hashCode >= 0 && !bitHelper.IsMarked(i))
                {
                    Remove(_slots[i].value);
                }
            }
        }

        /// <summary>
        /// Used internally by set operations which have to rely on bit array marking. This is like
        /// Contains but returns index in slots array. 
        /// </summary>
        /// <param name="item"></param>
        /// <returns></returns>
        private int InternalIndexOf(T item)
        {
            Debug.Assert(_buckets != null, "_buckets was null; callers should check first");

            int hashCode = InternalGetHashCode(item);
            for (int i = _buckets[hashCode % _buckets.Length] - 1; i >= 0; i = _slots[i].next)
            {
                if ((_slots[i].hashCode) == hashCode && _comparer.Equals(_slots[i].value, item))
                {
                    return i;
                }
            }
            // wasn't found
            return -1;
        }

        /// <summary>
        /// if other is a set, we can assume it doesn't have duplicate elements, so use this
        /// technique: if can't remove, then it wasn't present in this set, so add.
        /// 
        /// As with other methods, callers take care of ensuring that other is a hashset using the
        /// same equality comparer.
        /// </summary>
        /// <param name="other"></param>
        private void SymmetricExceptWithUniqueHashSet(HashSet<T> other)
        {
            foreach (T item in other)
            {
                if (!Remove(item))
                {
                    AddIfNotPresent(item);
                }
            }
        }

        /// <summary>
        /// Implementation notes:
        /// 
        /// Used for symmetric except when other isn't a HashSet. This is more tedious because 
        /// other may contain duplicates. HashSet technique could fail in these situations:
        /// 1. Other has a duplicate that's not in this: HashSet technique would add then 
        /// remove it.
        /// 2. Other has a duplicate that's in this: HashSet technique would remove then add it
        /// back.
        /// In general, its presence would be toggled each time it appears in other. 
        /// 
        /// This technique uses bit marking to indicate whether to add/remove the item. If already
        /// present in collection, it will get marked for deletion. If added from other, it will
        /// get marked as something not to remove.
        ///
        /// </summary>
        /// <param name="other"></param>
        private unsafe void SymmetricExceptWithEnumerable(IEnumerable<T> other)
        {
            int originalLastIndex = _lastIndex;
            int intArrayLength = BitHelper.ToIntArrayLength(originalLastIndex);

            BitHelper itemsToRemove;
            BitHelper itemsAddedFromOther;
            if (intArrayLength <= StackAllocThreshold / 2)
            {
                int* itemsToRemovePtr = stackalloc int[intArrayLength];
                itemsToRemove = new BitHelper(itemsToRemovePtr, intArrayLength);

                int* itemsAddedFromOtherPtr = stackalloc int[intArrayLength];
                itemsAddedFromOther = new BitHelper(itemsAddedFromOtherPtr, intArrayLength);
            }
            else
            {
                int[] itemsToRemoveArray = new int[intArrayLength];
                itemsToRemove = new BitHelper(itemsToRemoveArray, intArrayLength);

                int[] itemsAddedFromOtherArray = new int[intArrayLength];
                itemsAddedFromOther = new BitHelper(itemsAddedFromOtherArray, intArrayLength);
            }

            foreach (T item in other)
            {
                int location = 0;
                bool added = AddOrGetLocation(item, out location);
                if (added)
                {
                    // wasn't already present in collection; flag it as something not to remove
                    // *NOTE* if location is out of range, we should ignore. BitHelper will
                    // detect that it's out of bounds and not try to mark it. But it's 
                    // expected that location could be out of bounds because adding the item
                    // will increase _lastIndex as soon as all the free spots are filled.
                    itemsAddedFromOther.MarkBit(location);
                }
                else
                {
                    // already there...if not added from other, mark for remove. 
                    // *NOTE* Even though BitHelper will check that location is in range, we want 
                    // to check here. There's no point in checking items beyond originalLastIndex
                    // because they could not have been in the original collection
                    if (location < originalLastIndex && !itemsAddedFromOther.IsMarked(location))
                    {
                        itemsToRemove.MarkBit(location);
                    }
                }
            }

            // if anything marked, remove it
            for (int i = 0; i < originalLastIndex; i++)
            {
                if (itemsToRemove.IsMarked(i))
                {
                    Remove(_slots[i].value);
                }
            }
        }

        /// <summary>
        /// Add if not already in hashset. Returns an out param indicating index where added. This 
        /// is used by SymmetricExcept because it needs to know the following things:
        /// - whether the item was already present in the collection or added from other
        /// - where it's located (if already present, it will get marked for removal, otherwise
        /// marked for keeping)
        /// </summary>
        /// <param name="value"></param>
        /// <param name="location"></param>
        /// <returns></returns>
        private bool AddOrGetLocation(T value, out int location)
        {
            Debug.Assert(_buckets != null, "_buckets is null, callers should have checked");

            int hashCode = InternalGetHashCode(value);
            int bucket = hashCode % _buckets.Length;
            for (int i = _buckets[bucket] - 1; i >= 0; i = _slots[i].next)
            {
                if (_slots[i].hashCode == hashCode && _comparer.Equals(_slots[i].value, value))
                {
                    location = i;
                    return false; //already present
                }
            }
            int index;
            if (_freeList >= 0)
            {
                index = _freeList;
                _freeList = _slots[index].next;
            }
            else
            {
                if (_lastIndex == _slots.Length)
                {
                    IncreaseCapacity();
                    // this will change during resize
                    bucket = hashCode % _buckets.Length;
                }
                index = _lastIndex;
                _lastIndex++;
            }
            _slots[index].hashCode = hashCode;
            _slots[index].value = value;
            _slots[index].next = _buckets[bucket] - 1;
            _buckets[bucket] = index + 1;
            _count++;
            _version++;
            location = index;
            return true;
        }

        /// <summary>
        /// Determines counts that can be used to determine equality, subset, and superset. This
        /// is only used when other is an IEnumerable and not a HashSet. If other is a HashSet
        /// these properties can be checked faster without use of marking because we can assume 
        /// other has no duplicates.
        /// 
        /// The following count checks are performed by callers:
        /// 1. Equals: checks if unfoundCount = 0 and uniqueFoundCount = _count; i.e. everything 
        /// in other is in this and everything in this is in other
        /// 2. Subset: checks if unfoundCount >= 0 and uniqueFoundCount = _count; i.e. other may
        /// have elements not in this and everything in this is in other
        /// 3. Proper subset: checks if unfoundCount > 0 and uniqueFoundCount = _count; i.e
        /// other must have at least one element not in this and everything in this is in other
        /// 4. Proper superset: checks if unfound count = 0 and uniqueFoundCount strictly less
        /// than _count; i.e. everything in other was in this and this had at least one element
        /// not contained in other.
        /// 
        /// An earlier implementation used delegates to perform these checks rather than returning
        /// an ElementCount struct; however this was changed due to the perf overhead of delegates.
        /// </summary>
        /// <param name="other"></param>
        /// <param name="returnIfUnfound">Allows us to finish faster for equals and proper superset
        /// because unfoundCount must be 0.</param>
        /// <returns></returns>
        private unsafe ElementCount CheckUniqueAndUnfoundElements(IEnumerable<T> other, bool returnIfUnfound)
        {
            ElementCount result;

            // need special case in case this has no elements. 
            if (_count == 0)
            {
                int numElementsInOther = 0;
                foreach (T item in other)
                {
                    numElementsInOther++;
                    // break right away, all we want to know is whether other has 0 or 1 elements
                    break;
                }
                result.uniqueCount = 0;
                result.unfoundCount = numElementsInOther;
                return result;
            }

            Debug.Assert((_buckets != null) && (_count > 0), "_buckets was null but count greater than 0");

            int originalLastIndex = _lastIndex;
            int intArrayLength = BitHelper.ToIntArrayLength(originalLastIndex);

            BitHelper bitHelper;
            if (intArrayLength <= StackAllocThreshold)
            {
                int* bitArrayPtr = stackalloc int[intArrayLength];
                bitHelper = new BitHelper(bitArrayPtr, intArrayLength);
            }
            else
            {
                int[] bitArray = new int[intArrayLength];
                bitHelper = new BitHelper(bitArray, intArrayLength);
            }

            // count of items in other not found in this
            int unfoundCount = 0;
            // count of unique items in other found in this
            int uniqueFoundCount = 0;

            foreach (T item in other)
            {
                int index = InternalIndexOf(item);
                if (index >= 0)
                {
                    if (!bitHelper.IsMarked(index))
                    {
                        // item hasn't been seen yet
                        bitHelper.MarkBit(index);
                        uniqueFoundCount++;
                    }
                }
                else
                {
                    unfoundCount++;
                    if (returnIfUnfound)
                    {
                        break;
                    }
                }
            }

            result.uniqueCount = uniqueFoundCount;
            result.unfoundCount = unfoundCount;
            return result;
        }


        /// <summary>
        /// Internal method used for HashSetEqualityComparer. Compares set1 and set2 according 
        /// to specified comparer.
        /// 
        /// Because items are hashed according to a specific equality comparer, we have to resort
        /// to n^2 search if they're using different equality comparers.
        /// </summary>
        /// <param name="set1"></param>
        /// <param name="set2"></param>
        /// <param name="comparer"></param>
        /// <returns></returns>
        internal static bool HashSetEquals(HashSet<T> set1, HashSet<T> set2, IEqualityComparer<T> comparer)
        {
            // handle null cases first
            if (set1 == null)
            {
                return (set2 == null);
            }
            else if (set2 == null)
            {
                // set1 != null
                return false;
            }

            // all comparers are the same; this is faster
            if (AreEqualityComparersEqual(set1, set2))
            {
                if (set1.Count != set2.Count)
                {
                    return false;
                }
                // suffices to check subset
                foreach (T item in set2)
                {
                    if (!set1.Contains(item))
                    {
                        return false;
                    }
                }
                return true;
            }
            else
            {  // n^2 search because items are hashed according to their respective ECs
                foreach (T set2Item in set2)
                {
                    bool found = false;
                    foreach (T set1Item in set1)
                    {
                        if (comparer.Equals(set2Item, set1Item))
                        {
                            found = true;
                            break;
                        }
                    }
                    if (!found)
                    {
                        return false;
                    }
                }
                return true;
            }
        }

        /// <summary>
        /// Checks if equality comparers are equal. This is used for algorithms that can
        /// speed up if it knows the other item has unique elements. I.e. if they're using 
        /// different equality comparers, then uniqueness assumption between sets break.
        /// </summary>
        /// <param name="set1"></param>
        /// <param name="set2"></param>
        /// <returns></returns>
        private static bool AreEqualityComparersEqual(HashSet<T> set1, HashSet<T> set2)
        {
            return set1.Comparer.Equals(set2.Comparer);
        }

        /// <summary>
        /// Workaround Comparers that throw ArgumentNullException for GetHashCode(null).
        /// </summary>
        /// <param name="item"></param>
        /// <returns>hash code</returns>
        private int InternalGetHashCode(T item)
        {
            if (item == null)
            {
                return 0;
            }
            return _comparer.GetHashCode(item) & Lower31BitMask;
        }

        #endregion

        // used for set checking operations (using enumerables) that rely on counting
        internal struct ElementCount
        {
            internal int uniqueCount;
            internal int unfoundCount;
        }

        internal struct Slot
        {
            internal int hashCode;      // Lower 31 bits of hash code, -1 if unused
            internal int next;          // Index of next entry, -1 if last
            internal T value;
        }

        [Serializable]
        public struct Enumerator : IEnumerator<T>, IEnumerator
        {
            private HashSet<T> _set;
            private int _index;
            private int _version;
            private T _current;

            internal Enumerator(HashSet<T> set)
            {
                _set = set;
                _index = 0;
                _version = set._version;
                _current = default(T);
            }

            public void Dispose()
            {
            }

            public bool MoveNext()
            {
                if (_version != _set._version)
                {
                    throw new InvalidOperationException(SR.InvalidOperation_EnumFailedVersion);
                }

                while (_index < _set._lastIndex)
                {
                    if (_set._slots[_index].hashCode >= 0)
                    {
                        _current = _set._slots[_index].value;
                        _index++;
                        return true;
                    }
                    _index++;
                }
                _index = _set._lastIndex + 1;
                _current = default(T);
                return false;
            }

            public T Current
            {
                get
                {
                    return _current;
                }
            }

            object IEnumerator.Current
            {
                get
                {
                    if (_index == 0 || _index == _set._lastIndex + 1)
                    {
                        throw new InvalidOperationException(SR.InvalidOperation_EnumOpCantHappen);
                    }
                    return Current;
                }
            }

            void IEnumerator.Reset()
            {
                if (_version != _set._version)
                {
                    throw new InvalidOperationException(SR.InvalidOperation_EnumFailedVersion);
                }

                _index = 0;
                _current = default(T);
            }
        }
    }
}<|MERGE_RESOLUTION|>--- conflicted
+++ resolved
@@ -50,13 +50,9 @@
     [DebuggerDisplay("Count = {Count}")]
     [SuppressMessage("Microsoft.Naming", "CA1710:IdentifiersShouldHaveCorrectSuffix", Justification = "By design")]
     [Serializable]
-<<<<<<< HEAD
 #if !MONO
-    [System.Runtime.CompilerServices.TypeForwardedFrom("System.Core, Version=4.0.0.0, PublicKeyToken=b77a5c561934e089")]
+    [System.Runtime.CompilerServices.TypeForwardedFrom("System.Core, Version=4.0.0.0, Culture=neutral, PublicKeyToken=b77a5c561934e089")]
 #endif
-=======
-    [System.Runtime.CompilerServices.TypeForwardedFrom("System.Core, Version=4.0.0.0, Culture=neutral, PublicKeyToken=b77a5c561934e089")]
->>>>>>> cf4b4245
     public class HashSet<T> : ICollection<T>, ISet<T>, IReadOnlyCollection<T>, ISerializable, IDeserializationCallback
     {
         // store lower 31 bits of hash code
