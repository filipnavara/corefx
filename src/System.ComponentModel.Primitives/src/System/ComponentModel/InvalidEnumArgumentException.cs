--- conflicted
+++ resolved
@@ -11,10 +11,9 @@
     ///    <para>The exception that is thrown when using invalid arguments that are enumerators.</para>
     /// </summary>
     [Serializable]
-<<<<<<< HEAD
-=======
+#if !MONO
     [System.Runtime.CompilerServices.TypeForwardedFrom("System, Version=4.0.0.0, Culture=neutral, PublicKeyToken=b77a5c561934e089")]
->>>>>>> 2d2ecd2d
+#endif
     public class InvalidEnumArgumentException : ArgumentException
     {
         /// <summary>
