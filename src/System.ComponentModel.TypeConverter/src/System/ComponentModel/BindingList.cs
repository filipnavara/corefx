--- conflicted
+++ resolved
@@ -14,13 +14,9 @@
 namespace System.ComponentModel
 {
     [Serializable]
-<<<<<<< HEAD
 #if !MONO
-    [System.Runtime.CompilerServices.TypeForwardedFrom("System, Version=4.0.0.0, Culture=neutral, PublicKeyToken=b77a5c561934e089")]
+    [TypeForwardedFrom("System, Version=4.0.0.0, Culture=neutral, PublicKeyToken=b77a5c561934e089")]
 #endif
-=======
-    [TypeForwardedFrom("System, Version=4.0.0.0, Culture=neutral, PublicKeyToken=b77a5c561934e089")]
->>>>>>> c8e2d532
     public class BindingList<T> : Collection<T>, IBindingList, ICancelAddNew, IRaiseItemChangedEvents
     {
         private int addNewPos = -1; // Do not rename (binary serialization)
