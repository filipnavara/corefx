// Licensed to the .NET Foundation under one or more agreements.
// The .NET Foundation licenses this file to you under the MIT license.
// See the LICENSE file in the project root for more information.

using System.Diagnostics;
using System.Globalization;
using System.Runtime.Serialization;

namespace System.Data
{
    [Serializable]
<<<<<<< HEAD
=======
    [System.Runtime.CompilerServices.TypeForwardedFrom("System.Data, Version=4.0.0.0, Culture=neutral, PublicKeyToken=b77a5c561934e089")]
>>>>>>> 2d2ecd2d
    public class InvalidExpressionException : DataException
    {
        protected InvalidExpressionException(SerializationInfo info, StreamingContext context)
        : base(info, context)
        {
        }

        public InvalidExpressionException() : base() { }
        public InvalidExpressionException(string s) : base(s) { }

        public InvalidExpressionException(string message, Exception innerException) : base(message, innerException) { }
    }

    [Serializable]
<<<<<<< HEAD
=======
    [System.Runtime.CompilerServices.TypeForwardedFrom("System.Data, Version=4.0.0.0, Culture=neutral, PublicKeyToken=b77a5c561934e089")]
>>>>>>> 2d2ecd2d
    public class EvaluateException : InvalidExpressionException
    {
        protected EvaluateException(SerializationInfo info, StreamingContext context)
        : base(info, context)
        {
        }

        public EvaluateException() : base() { }
        public EvaluateException(string s) : base(s) { }

        public EvaluateException(string message, Exception innerException) : base(message, innerException) { }
    }

    [Serializable]
<<<<<<< HEAD
=======
    [System.Runtime.CompilerServices.TypeForwardedFrom("System.Data, Version=4.0.0.0, Culture=neutral, PublicKeyToken=b77a5c561934e089")]
>>>>>>> 2d2ecd2d
    public class SyntaxErrorException : InvalidExpressionException
    {
        protected SyntaxErrorException(SerializationInfo info, StreamingContext context)
        : base(info, context)
        {
        }

        public SyntaxErrorException() : base() { }
        public SyntaxErrorException(string s) : base(s) { }

        public SyntaxErrorException(string message, Exception innerException) : base(message, innerException) { }
    }

    internal sealed class ExprException
    {
        private ExprException() { /* prevent utility class from being insantiated*/ }

        private static OverflowException _Overflow(string error)
        {
            OverflowException e = new OverflowException(error);
            ExceptionBuilder.TraceExceptionAsReturnValue(e);
            return e;
        }
        private static InvalidExpressionException _Expr(string error)
        {
            InvalidExpressionException e = new InvalidExpressionException(error);
            ExceptionBuilder.TraceExceptionAsReturnValue(e);
            return e;
        }
        private static SyntaxErrorException _Syntax(string error)
        {
            SyntaxErrorException e = new SyntaxErrorException(error);
            ExceptionBuilder.TraceExceptionAsReturnValue(e);
            return e;
        }
        private static EvaluateException _Eval(string error)
        {
            EvaluateException e = new EvaluateException(error);
            ExceptionBuilder.TraceExceptionAsReturnValue(e);
            return e;
        }
        private static EvaluateException _Eval(string error, Exception innerException)
        {
            EvaluateException e = new EvaluateException(error/*, innerException*/);
            ExceptionBuilder.TraceExceptionAsReturnValue(e);
            return e;
        }

        public static Exception InvokeArgument()
        {
            return ExceptionBuilder._Argument(SR.Expr_InvokeArgument);
        }

        public static Exception NYI(string moreinfo)
        {
            string err = SR.Format(SR.Expr_NYI, moreinfo);
            Debug.Fail(err);
            return _Expr(err);
        }

        public static Exception MissingOperand(OperatorInfo before)
        {
            return _Syntax(SR.Format(SR.Expr_MissingOperand, Operators.ToString(before._op)));
        }

        public static Exception MissingOperator(string token)
        {
            return _Syntax(SR.Format(SR.Expr_MissingOperand, token));
        }

        public static Exception TypeMismatch(string expr)
        {
            return _Eval(SR.Format(SR.Expr_TypeMismatch, expr));
        }

        public static Exception FunctionArgumentOutOfRange(string arg, string func)
        {
            return ExceptionBuilder._ArgumentOutOfRange(arg, SR.Format(SR.Expr_ArgumentOutofRange, func));
        }

        public static Exception ExpressionTooComplex()
        {
            return _Eval(SR.Expr_ExpressionTooComplex);
        }

        public static Exception UnboundName(string name)
        {
            return _Eval(SR.Format(SR.Expr_UnboundName, name));
        }

        public static Exception InvalidString(string str)
        {
            return _Syntax(SR.Format(SR.Expr_InvalidString, str));
        }

        public static Exception UndefinedFunction(string name)
        {
            return _Eval(SR.Format(SR.Expr_UndefinedFunction, name));
        }

        public static Exception SyntaxError()
        {
            return _Syntax(SR.Expr_Syntax);
        }

        public static Exception FunctionArgumentCount(string name)
        {
            return _Eval(SR.Format(SR.Expr_FunctionArgumentCount, name));
        }

        public static Exception MissingRightParen()
        {
            return _Syntax(SR.Expr_MissingRightParen);
        }

        public static Exception UnknownToken(string token, int position)
        {
            return _Syntax(SR.Format(SR.Expr_UnknownToken, token, position.ToString(CultureInfo.InvariantCulture)));
        }

        public static Exception UnknownToken(Tokens tokExpected, Tokens tokCurr, int position)
        {
            return _Syntax(SR.Format(SR.Expr_UnknownToken1, tokExpected.ToString(), tokCurr.ToString(), position.ToString(CultureInfo.InvariantCulture)));
        }

        public static Exception DatatypeConvertion(Type type1, Type type2)
        {
            return _Eval(SR.Format(SR.Expr_DatatypeConvertion, type1.ToString(), type2.ToString()));
        }

        public static Exception DatavalueConvertion(object value, Type type, Exception innerException)
        {
            return _Eval(SR.Format(SR.Expr_DatavalueConvertion, value.ToString(), type.ToString()), innerException);
        }

        public static Exception InvalidName(string name)
        {
            return _Syntax(SR.Format(SR.Expr_InvalidName, name));
        }

        public static Exception InvalidDate(string date)
        {
            return _Syntax(SR.Format(SR.Expr_InvalidDate, date));
        }

        public static Exception NonConstantArgument()
        {
            return _Eval(SR.Expr_NonConstantArgument);
        }

        public static Exception InvalidPattern(string pat)
        {
            return _Eval(SR.Format(SR.Expr_InvalidPattern, pat));
        }

        public static Exception InWithoutParentheses()
        {
            return _Syntax(SR.Expr_InWithoutParentheses);
        }

        public static Exception InWithoutList()
        {
            return _Syntax(SR.Expr_InWithoutList);
        }

        public static Exception InvalidIsSyntax()
        {
            return _Syntax(SR.Expr_IsSyntax);
        }

        public static Exception Overflow(Type type)
        {
            return _Overflow(SR.Format(SR.Expr_Overflow, type.Name));
        }

        public static Exception ArgumentType(string function, int arg, Type type)
        {
            return _Eval(SR.Format(SR.Expr_ArgumentType, function, arg.ToString(CultureInfo.InvariantCulture), type.ToString()));
        }

        public static Exception ArgumentTypeInteger(string function, int arg)
        {
            return _Eval(SR.Format(SR.Expr_ArgumentTypeInteger, function, arg.ToString(CultureInfo.InvariantCulture)));
        }

        public static Exception TypeMismatchInBinop(int op, Type type1, Type type2)
        {
            return _Eval(SR.Format(SR.Expr_TypeMismatchInBinop, Operators.ToString(op), type1.ToString(), type2.ToString()));
        }

        public static Exception AmbiguousBinop(int op, Type type1, Type type2)
        {
            return _Eval(SR.Format(SR.Expr_AmbiguousBinop, Operators.ToString(op), type1.ToString(), type2.ToString()));
        }

        public static Exception UnsupportedOperator(int op)
        {
            return _Eval(SR.Format(SR.Expr_UnsupportedOperator, Operators.ToString(op)));
        }

        public static Exception InvalidNameBracketing(string name)
        {
            return _Syntax(SR.Format(SR.Expr_InvalidNameBracketing, name));
        }

        public static Exception MissingOperandBefore(string op)
        {
            return _Syntax(SR.Format(SR.Expr_MissingOperandBefore, op));
        }

        public static Exception TooManyRightParentheses()
        {
            return _Syntax(SR.Expr_TooManyRightParentheses);
        }

        public static Exception UnresolvedRelation(string name, string expr)
        {
            return _Eval(SR.Format(SR.Expr_UnresolvedRelation, name, expr));
        }

        internal static EvaluateException BindFailure(string relationName)
        {
            return _Eval(SR.Format(SR.Expr_BindFailure, relationName));
        }

        public static Exception AggregateArgument()
        {
            return _Syntax(SR.Expr_AggregateArgument);
        }

        public static Exception AggregateUnbound(string expr)
        {
            return _Eval(SR.Format(SR.Expr_AggregateUnbound, expr));
        }

        public static Exception EvalNoContext()
        {
            return _Eval(SR.Expr_EvalNoContext);
        }

        public static Exception ExpressionUnbound(string expr)
        {
            return _Eval(SR.Format(SR.Expr_ExpressionUnbound, expr));
        }

        public static Exception ComputeNotAggregate(string expr)
        {
            return _Eval(SR.Format(SR.Expr_ComputeNotAggregate, expr));
        }

        public static Exception FilterConvertion(string expr)
        {
            return _Eval(SR.Format(SR.Expr_FilterConvertion, expr));
        }

        public static Exception LookupArgument()
        {
            return _Syntax(SR.Expr_LookupArgument);
        }

        public static Exception InvalidType(string typeName)
        {
            return _Eval(SR.Format(SR.Expr_InvalidType, typeName));
        }

        public static Exception InvalidHoursArgument()
        {
            return _Eval(SR.Expr_InvalidHoursArgument);
        }

        public static Exception InvalidMinutesArgument()
        {
            return _Eval(SR.Expr_InvalidMinutesArgument);
        }

        public static Exception InvalidTimeZoneRange()
        {
            return _Eval(SR.Expr_InvalidTimeZoneRange);
        }

        public static Exception MismatchKindandTimeSpan()
        {
            return _Eval(SR.Expr_MismatchKindandTimeSpan);
        }

        public static Exception UnsupportedDataType(Type type)
        {
            return ExceptionBuilder._Argument(SR.Format(SR.Expr_UnsupportedType, type.FullName));
        }
    }
}<|MERGE_RESOLUTION|>--- conflicted
+++ resolved
@@ -9,10 +9,9 @@
 namespace System.Data
 {
     [Serializable]
-<<<<<<< HEAD
-=======
+#if !MONO
     [System.Runtime.CompilerServices.TypeForwardedFrom("System.Data, Version=4.0.0.0, Culture=neutral, PublicKeyToken=b77a5c561934e089")]
->>>>>>> 2d2ecd2d
+#endif
     public class InvalidExpressionException : DataException
     {
         protected InvalidExpressionException(SerializationInfo info, StreamingContext context)
@@ -27,10 +26,9 @@
     }
 
     [Serializable]
-<<<<<<< HEAD
-=======
+#if !MONO
     [System.Runtime.CompilerServices.TypeForwardedFrom("System.Data, Version=4.0.0.0, Culture=neutral, PublicKeyToken=b77a5c561934e089")]
->>>>>>> 2d2ecd2d
+#endif
     public class EvaluateException : InvalidExpressionException
     {
         protected EvaluateException(SerializationInfo info, StreamingContext context)
@@ -45,10 +43,9 @@
     }
 
     [Serializable]
-<<<<<<< HEAD
-=======
+#if !MONO
     [System.Runtime.CompilerServices.TypeForwardedFrom("System.Data, Version=4.0.0.0, Culture=neutral, PublicKeyToken=b77a5c561934e089")]
->>>>>>> 2d2ecd2d
+#endif
     public class SyntaxErrorException : InvalidExpressionException
     {
         protected SyntaxErrorException(SerializationInfo info, StreamingContext context)
