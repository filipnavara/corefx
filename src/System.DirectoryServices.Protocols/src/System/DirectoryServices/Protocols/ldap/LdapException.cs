// Licensed to the .NET Foundation under one or more agreements.
// The .NET Foundation licenses this file to you under the MIT license.
// See the LICENSE file in the project root for more information.

using System.Collections.Generic;
using System.Runtime.Serialization;

namespace System.DirectoryServices.Protocols
{
    internal enum LdapError
    {
        IsLeaf = 0x23,
        InvalidCredentials = 49,
        ServerDown = 0x51,
        LocalError = 0x52,
        EncodingError = 0x53,
        DecodingError = 0x54,
        TimeOut = 0x55,
        AuthUnknown = 0x56,
        FilterError = 0x57,
        UserCancelled = 0x58,
        ParameterError = 0x59,
        NoMemory = 0x5a,
        ConnectError = 0x5b,
        NotSupported = 0x5c,
        NoResultsReturned = 0x5e,
        ControlNotFound = 0x5d,
        MoreResults = 0x5f,
        ClientLoop = 0x60,
        ReferralLimitExceeded = 0x61,
        SendTimeOut = 0x70
    }

    internal class LdapErrorMappings
    {
        private static readonly Dictionary<LdapError, string> s_resultCodeMapping = new Dictionary<LdapError, string>(capacity: 20)
        {
            { LdapError.IsLeaf, SR.LDAP_IS_LEAF },
            { LdapError.InvalidCredentials, SR.LDAP_INVALID_CREDENTIALS },
            { LdapError.ServerDown, SR.LDAP_SERVER_DOWN },
            { LdapError.LocalError, SR.LDAP_LOCAL_ERROR },
            { LdapError.EncodingError, SR.LDAP_ENCODING_ERROR },
            { LdapError.DecodingError, SR.LDAP_DECODING_ERROR },
            { LdapError.TimeOut, SR.LDAP_TIMEOUT },
            { LdapError.AuthUnknown, SR.LDAP_AUTH_UNKNOWN },
            { LdapError.FilterError, SR.LDAP_FILTER_ERROR },
            { LdapError.UserCancelled, SR.LDAP_USER_CANCELLED },
            { LdapError.ParameterError, SR.LDAP_PARAM_ERROR },
            { LdapError.NoMemory, SR.LDAP_NO_MEMORY },
            { LdapError.ConnectError, SR.LDAP_CONNECT_ERROR },
            { LdapError.NotSupported, SR.LDAP_NOT_SUPPORTED },
            { LdapError.NoResultsReturned, SR.LDAP_NO_RESULTS_RETURNED },
            { LdapError.ControlNotFound, SR.LDAP_CONTROL_NOT_FOUND },
            { LdapError.MoreResults, SR.LDAP_MORE_RESULTS_TO_RETURN },
            { LdapError.ClientLoop, SR.LDAP_CLIENT_LOOP },
            { LdapError.ReferralLimitExceeded, SR.LDAP_REFERRAL_LIMIT_EXCEEDED },
            { LdapError.SendTimeOut, SR.LDAP_SEND_TIMEOUT }
        };

        public static string MapResultCode(int errorCode)
        {
            s_resultCodeMapping.TryGetValue((LdapError)errorCode, out string errorMessage);
            return errorMessage;
        }
    }

    [Serializable]
<<<<<<< HEAD
=======
    [System.Runtime.CompilerServices.TypeForwardedFrom("System.DirectoryServices.Protocols, Version=4.0.0.0, Culture=neutral, PublicKeyToken=b03f5f7f11d50a3a")]
>>>>>>> 2d2ecd2d
    public class LdapException : DirectoryException, ISerializable
    {
        protected LdapException(SerializationInfo info, StreamingContext context) : base(info, context) { }

        public LdapException() : base() { }

        public LdapException(string message) : base(message) { }

        public LdapException(string message, Exception inner) : base(message, inner) { }

        public LdapException(int errorCode) : base(SR.DefaultLdapError)
        {
            ErrorCode = errorCode;
        }

        public LdapException(int errorCode, string message) : base(message)
        {
            ErrorCode = errorCode;
        }

        public LdapException(int errorCode, string message, string serverErrorMessage) : base(message)
        {
            ErrorCode = errorCode;
            ServerErrorMessage = serverErrorMessage;
        }

        public LdapException(int errorCode, string message, Exception inner) : base(message, inner)
        {
            ErrorCode = errorCode;
        }

        public int ErrorCode { get; }

        public string ServerErrorMessage { get; }

        public PartialResultsCollection PartialResults { get; } = new PartialResultsCollection();
    }

    [Serializable]
<<<<<<< HEAD
=======
    [System.Runtime.CompilerServices.TypeForwardedFrom("System.DirectoryServices.Protocols, Version=4.0.0.0, Culture=neutral, PublicKeyToken=b03f5f7f11d50a3a")]
>>>>>>> 2d2ecd2d
    public class TlsOperationException : DirectoryOperationException
    {
        protected TlsOperationException(SerializationInfo info, StreamingContext context) : base(info, context) { }

        public TlsOperationException() : base() { }

        public TlsOperationException(string message) : base(message) { }

        public TlsOperationException(string message, Exception inner) : base(message, inner) { }

        public TlsOperationException(DirectoryResponse response) : base(response)
        {
        }

        public TlsOperationException(DirectoryResponse response, string message) : base(response, message)
        {
        }

        public TlsOperationException(DirectoryResponse response, string message, Exception inner) : base(response, message, inner)
        {
        }
    }

    internal class ErrorChecking
    {
        public static void CheckAndSetLdapError(int error)
        {
            if (error != (int)ResultCode.Success)
            {
                if (Utility.IsResultCode((ResultCode)error))
                {
                    string errorMessage = OperationErrorMappings.MapResultCode(error);
                    throw new DirectoryOperationException(null, errorMessage);
                }
                else if (Utility.IsLdapError((LdapError)error))
                {
                    string errorMessage = LdapErrorMappings.MapResultCode(error);
                    throw new LdapException(error, errorMessage);
                }
                else
                {
                    throw new LdapException(error);
                }
            }
        }
    }
}<|MERGE_RESOLUTION|>--- conflicted
+++ resolved
@@ -65,10 +65,9 @@
     }
 
     [Serializable]
-<<<<<<< HEAD
-=======
+#if !MONO
     [System.Runtime.CompilerServices.TypeForwardedFrom("System.DirectoryServices.Protocols, Version=4.0.0.0, Culture=neutral, PublicKeyToken=b03f5f7f11d50a3a")]
->>>>>>> 2d2ecd2d
+#endif
     public class LdapException : DirectoryException, ISerializable
     {
         protected LdapException(SerializationInfo info, StreamingContext context) : base(info, context) { }
@@ -108,10 +107,9 @@
     }
 
     [Serializable]
-<<<<<<< HEAD
-=======
+#if !MONO
     [System.Runtime.CompilerServices.TypeForwardedFrom("System.DirectoryServices.Protocols, Version=4.0.0.0, Culture=neutral, PublicKeyToken=b03f5f7f11d50a3a")]
->>>>>>> 2d2ecd2d
+#endif
     public class TlsOperationException : DirectoryOperationException
     {
         protected TlsOperationException(SerializationInfo info, StreamingContext context) : base(info, context) { }
