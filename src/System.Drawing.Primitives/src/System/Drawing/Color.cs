--- conflicted
+++ resolved
@@ -12,12 +12,8 @@
     [Serializable]
 #if !MONO
     [System.Runtime.CompilerServices.TypeForwardedFrom("System.Drawing, Version=4.0.0.0, Culture=neutral, PublicKeyToken=b03f5f7f11d50a3a")]
-<<<<<<< HEAD
 #endif
-    public struct Color : IEquatable<Color>
-=======
     public readonly struct Color : IEquatable<Color>
->>>>>>> 2d2ecd2d
     {
         public static readonly Color Empty = new Color();
 
