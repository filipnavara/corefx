--- conflicted
+++ resolved
@@ -21,13 +21,13 @@
         internal static bool IsHttpUri(Uri uri)
         {
             Debug.Assert(uri != null);
+            return IsSupportedScheme(uri.Scheme);
+        }
 
-<<<<<<< HEAD
-            string scheme = uri.Scheme;
-            return string.Equals("http", scheme, StringComparison.OrdinalIgnoreCase) ||
-                string.Equals("https", scheme, StringComparison.OrdinalIgnoreCase);
-        }
-=======
+        internal static bool IsSupportedScheme(string scheme) =>
+            IsSupportedNonSecureScheme(scheme) ||
+            IsSupportedSecureScheme(scheme);
+
         internal static bool IsSupportedNonSecureScheme(string scheme) =>
             string.Equals(scheme, "http", StringComparison.OrdinalIgnoreCase) || IsNonSecureWebSocketScheme(scheme);
 
@@ -39,7 +39,6 @@
 
         internal static bool IsSecureWebSocketScheme(string scheme) =>
             string.Equals(scheme, "wss", StringComparison.OrdinalIgnoreCase);
->>>>>>> 79b3c40e
 
         // Always specify TaskScheduler.Default to prevent us from using a user defined TaskScheduler.Current.
         //
