--- conflicted
+++ resolved
@@ -28,13 +28,9 @@
     // how to parse a set-cookie format string, but not a cookie format string
     // (e.g. "Cookie: $Version=1; name=value; $Path=/foo; $Secure")
     [Serializable]
-<<<<<<< HEAD
 #if !MONO
-    [System.Runtime.CompilerServices.TypeForwardedFrom("System, Version=4.0.0.0, PublicKeyToken=b77a5c561934e089")]
+    [System.Runtime.CompilerServices.TypeForwardedFrom("System, Version=4.0.0.0, Culture=neutral, PublicKeyToken=b77a5c561934e089")]
 #endif
-=======
-    [System.Runtime.CompilerServices.TypeForwardedFrom("System, Version=4.0.0.0, Culture=neutral, PublicKeyToken=b77a5c561934e089")]
->>>>>>> cf4b4245
     public sealed class Cookie
     {
         // NOTE: these two constants must change together.
