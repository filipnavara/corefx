--- conflicted
+++ resolved
@@ -10,10 +10,9 @@
 namespace System.Net.WebSockets
 {
     [Serializable]
-<<<<<<< HEAD
-=======
+#if !MONO
     [System.Runtime.CompilerServices.TypeForwardedFrom("System, Version=4.0.0.0, Culture=neutral, PublicKeyToken=b77a5c561934e089")]
->>>>>>> 2d2ecd2d
+#endif
     public sealed class WebSocketException : Win32Exception
     {
         private readonly WebSocketError _webSocketErrorCode;
