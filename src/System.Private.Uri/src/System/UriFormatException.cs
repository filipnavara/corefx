// Licensed to the .NET Foundation under one or more agreements.
// The .NET Foundation licenses this file to you under the MIT license.
// See the LICENSE file in the project root for more information.

using System.Runtime.Serialization;

namespace System
{
    /// <summary>
    /// An exception class used when an invalid Uniform Resource Identifier is detected.
    /// </summary>
    [Serializable]
<<<<<<< HEAD
=======
    [System.Runtime.CompilerServices.TypeForwardedFrom("System, Version=4.0.0.0, Culture=neutral, PublicKeyToken=b77a5c561934e089")]
>>>>>>> 2d2ecd2d
    public class UriFormatException : FormatException, ISerializable
    {
        public UriFormatException() : base()
        {
        }

        public UriFormatException(string textString) : base(textString)
        {
        }

        public UriFormatException(string textString, Exception e) : base(textString, e)
        {
        }

        protected UriFormatException(SerializationInfo serializationInfo, StreamingContext streamingContext) : base(serializationInfo, streamingContext)
        {
        }

        void ISerializable.GetObjectData(SerializationInfo serializationInfo, StreamingContext streamingContext)
        {
            base.GetObjectData(serializationInfo, streamingContext);
        }
    }
}<|MERGE_RESOLUTION|>--- conflicted
+++ resolved
@@ -10,10 +10,9 @@
     /// An exception class used when an invalid Uniform Resource Identifier is detected.
     /// </summary>
     [Serializable]
-<<<<<<< HEAD
-=======
+#if !MONO
     [System.Runtime.CompilerServices.TypeForwardedFrom("System, Version=4.0.0.0, Culture=neutral, PublicKeyToken=b77a5c561934e089")]
->>>>>>> 2d2ecd2d
+#endif
     public class UriFormatException : FormatException, ISerializable
     {
         public UriFormatException() : base()
