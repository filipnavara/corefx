--- conflicted
+++ resolved
@@ -11,12 +11,8 @@
     [Serializable]
 #if !MONO
     [System.Runtime.CompilerServices.TypeForwardedFrom("System.Numerics, Version=4.0.0.0, PublicKeyToken=b77a5c561934e089")]
-<<<<<<< HEAD
 #endif
-    public struct BigInteger : IFormattable, IComparable, IComparable<BigInteger>, IEquatable<BigInteger>
-=======
     public readonly struct BigInteger : IFormattable, IComparable, IComparable<BigInteger>, IEquatable<BigInteger>
->>>>>>> 2d2ecd2d
     {
         private const int knMaskHighBit = int.MinValue;
         private const uint kuMaskHighBit = unchecked((uint)int.MinValue);
