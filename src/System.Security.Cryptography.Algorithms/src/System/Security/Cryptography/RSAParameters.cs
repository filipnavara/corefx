--- conflicted
+++ resolved
@@ -8,11 +8,7 @@
 
 namespace System.Security.Cryptography
 {
-<<<<<<< HEAD
-    // We allow only the public components of an RSAParameters object, the Modulus and Exponent to be serializable.
     [Serializable]
-=======
->>>>>>> 439bed99
     [System.Runtime.InteropServices.StructLayoutAttribute(System.Runtime.InteropServices.LayoutKind.Sequential)]
     public struct RSAParameters
     {
