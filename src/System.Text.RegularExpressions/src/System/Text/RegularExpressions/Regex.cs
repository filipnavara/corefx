--- conflicted
+++ resolved
@@ -22,12 +22,7 @@
     /// contains static methods that allow use of regular expressions without instantiating
     /// a Regex explicitly.
     /// </summary>
-<<<<<<< HEAD
-    [Serializable]
-    public class Regex : ISerializable
-=======
     public partial class Regex : ISerializable
->>>>>>> 79b3c40e
     {
         internal const int MaxOptionShift = 10;
 
