--- conflicted
+++ resolved
@@ -10,10 +10,9 @@
     /// This is the exception that is thrown when a RegEx matching timeout occurs.
     /// </summary>
     [Serializable]
-<<<<<<< HEAD
-=======
+#if !MONO
     [System.Runtime.CompilerServices.TypeForwardedFrom("System, Version=4.0.0.0, Culture=neutral, PublicKeyToken=b77a5c561934e089")]
->>>>>>> 2d2ecd2d
+#endif
     public class RegexMatchTimeoutException : TimeoutException, ISerializable
     {
         /// <summary>
