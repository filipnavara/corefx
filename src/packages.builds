<?xml version="1.0" encoding="utf-8"?>
<Project ToolsVersion="14.0" DefaultTargets="BuildAndTest" xmlns="http://schemas.microsoft.com/developer/msbuild/2003">
  <Import Project="$([MSBuild]::GetDirectoryNameOfFileAbove($(MSBuildThisFileDirectory), dir.props))\dir.props" />

  <PropertyGroup>
    <PackageReportDir Condition="'$(PackageReportDir)' == ''">$(BinDir)pkg/reports/</PackageReportDir>
    <BuildAllPackages>false</BuildAllPackages>
  </PropertyGroup>

  <ItemGroup Condition="'$(BuildAllPackages)' == 'true'">
    <Project Include="$(MSBuildThisFileDirectory)..\pkg\*\*.builds" Condition="'$(SkipManagedPackageBuild)' != 'true'">
      <AdditionalProperties>$(AdditionalProperties)</AdditionalProperties>
    </Project>
    <Project Include="*\pkg\**\*.pkgproj" Condition="'$(SkipManagedPackageBuild)' != 'true' AND '$(BuildAllConfigurations)' == 'true'">
      <AdditionalProperties>$(AdditionalProperties)</AdditionalProperties>
    </Project>
  </ItemGroup>

  <ItemGroup Condition="'$(BuildAllPackages)' == 'false' AND '$(SkipManagedPackageBuild)' != 'true'" >
    <Project Include="$(MSBuildThisFileDirectory)..\pkg\Microsoft.Private.PackageBaseline\Microsoft.Private.PackageBaseline.builds">
      <AdditionalProperties>$(AdditionalProperties)</AdditionalProperties>
    </Project>
    <Project Include="$(MSBuildThisFileDirectory)..\pkg\Microsoft.Private.CoreFx.NETCoreApp\Microsoft.Private.CoreFx.NETCoreApp.builds">
      <AdditionalProperties>$(AdditionalProperties)</AdditionalProperties>
    </Project>
    <!-- add specific builds / pkgproj's here to include in servicing builds -->
<<<<<<< HEAD
=======
    <Project Include="$(MSBuildThisFileDirectory)..\pkg\Microsoft.NETCore.Platforms\Microsoft.NETCore.Platforms.builds">
      <AdditionalProperties>$(AdditionalProperties)</AdditionalProperties>
    </Project>
    <Project Include="$(MSBuildThisFileDirectory)System.Text.Encodings.Web\pkg\System.Text.Encodings.Web.pkgproj">
      <AdditionalProperties>$(AdditionalProperties)</AdditionalProperties>
    </Project>
>>>>>>> 627093c8
  </ItemGroup>

  <!-- Need the PackageIndexFile file property from baseline.props -->
  <Import Project="../pkg/baseline/baseline.props" />

  <UsingTask TaskName="UpdatePackageIndex" AssemblyFile="$(PackagingTaskDir)Microsoft.DotNet.Build.Tasks.Packaging.dll"/>

  <!--
    Updates the package index to mark all packages we are building that can go stable as stable.
    this will allow for a kicked off build to control package stability at queue time. This does edit
    the package index in-place but that shouldn't cause any problems for official builds are the only
    ones that might do this. After we ship a stable set of packages this target should be ran and the
    changes to the package index should be commited to the repo.
  -->
  <Target Name="UpdatePackageIndexWithStableVersions"
          BeforeTargets="BuildAllProjects"
          Condition="'$(IncludePreReleaseLabelInPackageVersion)' != 'true'">
    <ItemGroup>
      <!--
      The private packages don't get stabilized so they don't need to be included
      in the set of packages that we are gathering stable versions from.
      -->
      <PkgProjects Include="$(MSBuildThisFileDirectory)..\pkg\*\*.pkgproj" Exclude="$(MSBuildThisFileDirectory)..\pkg\*Private*\*.pkgproj" />
      <PkgProjects Include="*\pkg\**\*.pkgproj" />
    </ItemGroup>

    <MSBuild Targets="GetPackageIdentityIfStable"
             BuildInParallel="$(BuildInParallel)"
             Projects="@(PkgProjects)"
             RemoveProperties="Configuration">
      <Output TaskParameter="TargetOutputs"
              ItemName="_StablePackages" />
    </MSBuild>

    <Message Text="Marking package '%(_StablePackages.Identity)' stable with version '%(_StablePackages.Version)'" />

    <UpdatePackageIndex
      PackageIndexFile="$(PackageIndexFile)"
      StablePackages="@(_StablePackages)" />

  </Target>

  <UsingTask TaskName="GenerateNetStandardSupportTable" AssemblyFile="$(PackagingTaskDir)Microsoft.DotNet.Build.Tasks.Packaging.dll" />
  <Target Name="GenerateNETStandardDocs">
    <Error Condition="'$(WcfPackageReportDir)' == ''"
           Text="WcfPackageReportDir must be specified to point to the package report directory of the WCF repo.  EG: /p:WcfPackageReportDir=c:\src\wcf\bin\pkg\reports\" />
    <ItemGroup>
      <Reports Include="$(PackageReportDir)*.json" />
      <Reports Include="$(WcfPackageReportDir)*.json" />
    </ItemGroup>

    <GenerateNetStandardSupportTable Reports="@(Reports)" DocFilePath="$(ProjectDir)Documentation\architecture\net-platform-standard.md" InsertIntoFile="True" />
  </Target>

  <!-- Importing versioning.targets adds the hooks so that a traversal build will generate the "SyncInfoFile" (version.txt) which we package. -->
  <Import Project="$(ToolsDir)versioning.targets" Condition="Exists('$(ToolsDir)versioning.targets')" />
  <Import Project="$([MSBuild]::GetDirectoryNameOfFileAbove($(MSBuildThisFileDirectory), dir.traversal.targets))\dir.traversal.targets" />
</Project><|MERGE_RESOLUTION|>--- conflicted
+++ resolved
@@ -24,15 +24,12 @@
       <AdditionalProperties>$(AdditionalProperties)</AdditionalProperties>
     </Project>
     <!-- add specific builds / pkgproj's here to include in servicing builds -->
-<<<<<<< HEAD
-=======
     <Project Include="$(MSBuildThisFileDirectory)..\pkg\Microsoft.NETCore.Platforms\Microsoft.NETCore.Platforms.builds">
       <AdditionalProperties>$(AdditionalProperties)</AdditionalProperties>
     </Project>
     <Project Include="$(MSBuildThisFileDirectory)System.Text.Encodings.Web\pkg\System.Text.Encodings.Web.pkgproj">
       <AdditionalProperties>$(AdditionalProperties)</AdditionalProperties>
     </Project>
->>>>>>> 627093c8
   </ItemGroup>
 
   <!-- Need the PackageIndexFile file property from baseline.props -->
